--- conflicted
+++ resolved
@@ -1,11 +1,7 @@
 //! Provides userspace applications with a alarm API.
 
 use core::cell::Cell;
-<<<<<<< HEAD
-use kernel::debug;
-=======
 //use kernel::debug;
->>>>>>> a97b7cd6
 use kernel::hil::time::{self, Alarm, Frequency, Ticks};
 use kernel::{AppId, Callback, Driver, Grant, ReturnCode};
 

--- conflicted
+++ resolved
@@ -1341,13 +1341,8 @@
 }
 
 /// Handle callbacks from the timer
-<<<<<<< HEAD
-impl<A: hil::time::Alarm<'a>> hil::time::AlarmClient for SDCard<'a, A> {
+impl<'a, A: hil::time::Alarm<'a>> hil::time::AlarmClient for SDCard<'a, A> {
     fn alarm(&self) {
-=======
-impl<'a, A: hil::time::Alarm<'a>> hil::time::AlarmClient for SDCard<'a, A> {
-    fn fired(&self) {
->>>>>>> 313a5e12
         self.process_alarm_states();
     }
 }

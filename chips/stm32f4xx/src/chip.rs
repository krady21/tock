--- conflicted
+++ resolved
@@ -11,11 +11,8 @@
 use crate::deferred_call_tasks::DeferredCallTask;
 use crate::dma1;
 use crate::exti;
-<<<<<<< HEAD
 use crate::flash;
-=======
 use crate::fsmc;
->>>>>>> 894cdf19
 use crate::i2c;
 use crate::nvic;
 use crate::spi;
@@ -51,11 +48,8 @@
             loop {
                 if let Some(task) = deferred_call::DeferredCall::next_pending() {
                     match task {
-<<<<<<< HEAD
                         DeferredCallTask::Flash => flash::FLASH.handle_interrupt(),
-=======
                         DeferredCallTask::Fsmc => fsmc::FSMC.handle_interrupt(),
->>>>>>> 894cdf19
                     }
                 } else if let Some(interrupt) = cortexm4::nvic::next_pending() {
                     match interrupt {
